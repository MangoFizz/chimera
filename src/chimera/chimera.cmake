--- conflicted
+++ resolved
@@ -163,7 +163,6 @@
     src/chimera/halo_data/tag.cpp
     src/chimera/halo_data/tag_class.cpp
     src/chimera/localization/localization.cpp
-<<<<<<< HEAD
     src/chimera/lua/lua_callback.cpp
     src/chimera/lua/lua_filesystem.cpp
     src/chimera/lua/lua_game.cpp
@@ -171,9 +170,7 @@
     src/chimera/lua/lua_script.cpp
     src/chimera/lua/lua_variables.cpp
     src/chimera/lua/scripting.cpp
-=======
     src/chimera/map_loading/compression.cpp
->>>>>>> f77edd97
     src/chimera/map_loading/map_loading.cpp
     src/chimera/map_loading/map_loading.S
     src/chimera/master_server/master_server.cpp
